--- conflicted
+++ resolved
@@ -166,7 +166,6 @@
     .. note::
         This can misbehave if you try to constrain negative altitudes, as
         the `~astropy.coordinates.AltAz` frame tends to mishandle negative
-<<<<<<< HEAD
         altitudes in the presence of atmospheric corrections.
 
 
@@ -178,24 +177,10 @@
         Maximum altitude of the target. `None` indicates no limit.
     boolean_constraint : bool
         If True, the constraint is treated as a boolean (True for within the
-        limits and False for outside).  If False, the constraint returns a 
+        limits and False for outside).  If False, the constraint returns a
         float on [0, 1], where 0 is the min altitude and 1 is the max.
     """
     def __init__(self, min=None, max=None, boolean_constraint=True):
-=======
-        altitudes.
-    """
-    def __init__(self, min=None, max=None):
-        """
-        Parameters
-        ----------
-        min : `~astropy.units.Quantity` or `None`
-            Minimum altitude of the target (inclusive). `None` indicates no limit.
-
-        max : `~astropy.units.Quantity` or `None`
-            Maximum altitude of the target (inclusive). `None` indicates no limit.
-        """
->>>>>>> c830bebd
         if min is None:
             self.min = -90*u.deg
         else:
@@ -207,7 +192,6 @@
 
     def compute_constraint(self, times, observer, targets):
         cached_altaz = _get_altaz(times, observer, targets)
-<<<<<<< HEAD
         alt = cached_altaz['altaz'].alt
         if self.boolean_constraint:
             lowermask = self.min < alt
@@ -215,12 +199,6 @@
             return lowermask & uppermask
         else:
             return _rescale_minmax(alt, self.min, self.max)
-=======
-        altaz = cached_altaz['altaz']
-        lowermask = self.min <= altaz.alt
-        uppermask = altaz.alt <= self.max
-        return lowermask & uppermask
->>>>>>> c830bebd
 
 
 class AirmassConstraint(AltitudeConstraint):
@@ -234,29 +212,15 @@
         The ``max`` and ``min`` arguments appear in the order (max, min)
         in this initializer to support the common case for users who care
         about the upper limit on the airmass (``max``) and not the lower
-<<<<<<< HEAD
         limit.
-=======
-        limit.  For the same reason, if ``max`` is given without ``min``, the
-        default ``min`` is 0, not ``None``
->>>>>>> c830bebd
 
     Parameters
     ----------
     max : float or `None`
-<<<<<<< HEAD
         Maximum airmass of the target. `None` indicates no limit.
 
     min : float or `None`
         Minimum airmass of the target. `None` indicates no limit.
-=======
-        Maximum airmass of the target (inclusive). `None` indicates no limit.
-
-    min : float or `None`
-        Minimum airmass of the target (inclusive). `None` indicates no limit.
-        Note that in the `None` case, this will mean *negative* airmasses (below
-        the horizon) are accepted.
->>>>>>> c830bebd
 
     Examples
     --------
@@ -265,18 +229,13 @@
 
         AirmassConstraint(2)
     """
-<<<<<<< HEAD
     def __init__(self, max=None, min=None, boolean_constraint=True):
-=======
-    def __init__(self, max=None, min=1):
->>>>>>> c830bebd
         self.min = min
         self.max = max
         self.boolean_constraint = boolean_constraint
 
     def compute_constraint(self, times, observer, targets):
         cached_altaz = _get_altaz(times, observer, targets)
-<<<<<<< HEAD
         secz = cached_altaz['altaz'].secz
         if self.boolean_constraint:
             if self.min is None and self.max is not None:
@@ -289,15 +248,6 @@
                 raise ValueError("No max and/or min specified in "
                                  "AirmassConstraint.")
             return mask
-=======
-        altaz = cached_altaz['altaz']
-        if self.min is None and self.max is not None:
-            mask = altaz.secz <= self.max
-        elif self.max is None and self.min is not None:
-            mask = self.min <= altaz.secz
-        elif self.min is not None and self.max is not None:
-            mask = (self.min <= altaz.secz) & (altaz.secz <= self.max)
->>>>>>> c830bebd
         else:
             if self.max is None:
                 raise ValueError("Cannot have a float AirmassConstraint if max "
