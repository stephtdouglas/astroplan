--- conflicted
+++ resolved
@@ -10,11 +10,7 @@
 from astropy.utils import iers, stride_array
 
 from ..utils import (download_IERS_A, IERS_A_in_cache, get_IERS_A_or_workaround,
-<<<<<<< HEAD
-                     BACKUP_Time_get_delta_ut1_utc,stride_array)
-=======
                      BACKUP_Time_get_delta_ut1_utc, stride_array)
->>>>>>> c19fe827
 from ..exceptions import OldEarthOrientationDataWarning
 
 @remote_data
